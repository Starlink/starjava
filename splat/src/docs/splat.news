1 Starlink SPLAT news.

<<<<<<< HEAD
   A bug extracting the lines from 2D input data has been fixed. Previously
   this was completely broken and only the first line was extracted and
   repeated for each other line.


=======
   3.15
   ========
   - support for SDSS spectra
   - SAMP - now it's also possible to send coordinates to SPLAT SSAP or ObsCore browsers
   - SAMP - option to receive result tables
   - SAMP - option to overwrite all SAMP spectra in one plot
   - option to collapse/extract 2/3D Spectra coming from SSAP or ObsCore 
   - improved Datalink and timeseries processing
   - added splat icon to plots, iwhen clicked brings main window to front
   - bugfixes

   3.14-1
   ========
   - corrections on Datalink processing
   - several other bugfixes

   3.14
   ========
   - improved Datalink processing
   - DataLink support also in Obscore
   - VAMDC interface now works also for molecules
   - improved timeseries detection and visualization
   - sending/receiving query results tables via SAMP
   - gives feedback to user in case of invalid values for log axes
   - bugfixes

   3.13
   ====
   - spectral lines query support from slap and vamdc services
   - several fixes/improvements

   3.12
   ====
   -  initial timeseries support: detection and handling of timeseries
   -  several corrections

   3.11-6
   ======
   - no more need for builtin server list. If no previously saved list found, ask user to query the registry. (ssap,obscore)
   - ssap: bug corrections in metadata handling
   - ssap: now keeping datalink parameters in memory after changing tabs
   - ssap: better differentiation between theoretical and observation services input parameters
   - improved/corrected download of several spectra (buttons behaviour, error messages)



   3.11-5
   ======
   - changes in user interface structure (SSAP, Obscore)
   - correction of Obscore simple search interface
   - added data product type option to obscore simple search (allow timeseries or spectra)
    
>>>>>>> 7a787e06
   3.11-4
   ======

   Fix a problem receiving local files from SAMP communicators.
   - improvement on handling remote files (detecting file type, compression)
   - Timeseries initial support
   - sending spectra as table via SAMP
   - Bug fix: sending SAMP results tableImprovements in the ObsCore interface

   3.11-3
   ======
   - Improvements in the ObsCore interface
   - Several bug fixes
   - update to Datalink(SODA) protocol changes

   3.11-2
   ======

   - Several improvements/corrections in services GUI
   - Query results list witth context menu (info/preview,
	copy line to clipboard, download)

   3.11-1
   ======

   - new server and metadata selection GUI
   - several problems corrected

   3.11-0
   ======

   The already deprecated PLASTIC VO interoperability mechanism has
   now been removed from SPLAT. All interoperability is now only available
   using SAMP.

   A new command-line option "--interop none" has been added so that
   SPLAT can run without attempting to communicate with any running
   SAMP hubs.


   3.10-8
   ======

   - registry interface uses now RegTap
   - new service and metadata selection GUI
   - several problems corrected

   3.10-7
   ======

   - Support for spectra in SDFITS format


   3.10-6
   ======

   - New metadata selection panel. All metadata parameters are listed and can be selected.
   - Update Datalink parser to changed syntax

   3.10-5
   ======

   - Splat checks now the http header Content-Type for determining the file format.
     This solves the problem of error messages when file format not defined.

   3.10-4
   ======

   Changes:
   - Bug correction. DataLink parameters are now properly removed when
     "Clear Parameters"button is pressed.
   - Error messages correctios (e.g. if a table contains no data)


   3.10-3
   ======

   This version introduces new features contributed by David Andresic:
	- visual selection of spectra
	- saving/restoring a stack of spectra using a standard multi-HDU
	FITS file

   Several bug corrections from the last versioni has been corrected,
   as well as updates for conformity to the DATALINK standard.


   3.10-2
   ======

   Changes in this version:

	- new feature: Search for spectra using ObsCore/Tap.

	- getData operation will not be supported anymore, instead the same
	funcionality will be covered using DATALINK (change is transparent
	to the user)

	-  Echelle Spectra: A new data model for chelle spectra has been
	introduced, making it possible to download only selected orders.

   3.10-1
   ======

   This version introduces server-side manipulations using the SSAP getData operation.

   Besides that some improvements have been made in the server selection interface:
	- User-defined server tags are now saved and loaded next time SPLAT starts.
	- Added "all theoretical" / "all observational" server options.

   Several bug fixes, including
	- correct display of server resources containing more than one SSAP capability
	- correction of server information display

	- big fix: Exception when querying registry

   3.10-0
   ======

   The major change in this release is much improved support for more complex
   SSAP queries. For instance you can now create server groups for more targeted
   queries according to the waveband or data source (theory/archive/survey for
   instance), as well as using your specific tags to create such groups.

   It is now also possible to add additional metadata parameters to the
   queries for the currently selected server list.

   New SSAP servers not currently registered can now be added  manually.

   Access control for servers that use HTTP passwords is now implemented.

   Bug fixes in this release include:

     - If the SSAP server maximum record limit is reached (MAXREC), SPLAT will
       no longer return an error, it just continues downloading spectra to the
       available limit.

     - The BAND parameter now handles the case when the upper limit is null.

     - TARGETNAME values are now correctly encoded to allow the use of special
       characters ($+$ etc.).

   The column name used to select spectral coordinates in tables without any
   other metadata has changed from "wavelength*" to "wave*".

   When changing the spectral coordinates column of a table in the main
   window the change wasn't seen immediately. This issue should now be fixed.

   A bug in the spectral synopsis that misidentified the celestial coordinate
   axes has been fixed. This means the "Spec position:" item should now be
   correct for DSB spectral frames with permuted axes.

   A problem filtering with the standard spectral profiles has been fixed.
   Previously the profiles where sampled with an interval of one X coordinate
   unit, this is now done using the average channel spacing.

   A bug in the utype matching code has been fixed. Previously the data
   column of a table would not match against fluxaxis utypes as intended
   (in fact it matched against the coordinate column, which could be
    confusing).

   A bug when determining the statistics of more than one range when
   the spectral axis was reversed has been fixed.

   It is now possible to switching columns for spectra stored as a single
   row in vector cell format.

   The column selection for tables now prefers those with UCD meta.main.

   A problem with memory handling when printing hardcopies from a plot
   has been fixed. Previously SPLAT ran out of memory after printing a plot
   around 24 times.



   Post Hikianalia
   Post Kapuahi
   3.9-8
   =====

   A bug in the "remove" & "remove selected" options in the cutter toolbox
   has been fixed. After the last change the spectrum created did not
   have a correct coordinate value assigned to the removed region. This
   resulted in a non-monotonic spectrum.

   A bug in the flip toolbox that always reported the radial velocity as
   zero in the log file has been fixed. The log now also includes whether
   the values are redshifts.

   A bug that meant some NDF spectra opened in SPLAT using the "splatdisp"
   command could not be saved to disk. This has been fixed. Note this includes
   spectra sent from GAIA.

   Post Kaulia

   3.9-7
   =====

   The "remove selected" option in the cutter toolbox now handles
   regions that overlap the ends of the spectrum correctly. Previously
   bad values where added to the ends and given poor coordinates.

   A single "a" or "A" as a units string is no longer recognised as
   meaning "Angstrom". This follows the FITS standard where "A" is
   "Ampere".

   The flip toolbox now correctly records the SPEFO log option RV.
   The current status of the redshift option is also recorded to the
   SPEFO log.

   The auto-colourize option when loading spectra has been enabled again.

   Post Namaka

   3.9-6
   =====

   Make position and target optional in VO queries. Not all SSAP
   servers are fixated on positions and objects.

   Both sidebands are now loaded when a request to load all matching
   line identifiers is made.

   The deblend script has been enhanced to also report errors for the
   parameter fits.

   3.9-5
   =====

   Post hawaiki.

   3.9-4
   =====

   The meta-data sent with a spectrum via SAMP now includes some SSA
   version 1 utypes (spectrum.char.fluxaxis.name, spectrum.char.fluxaxis.unit,
   spectrum.char.spectralaxis.name and spectrum.char.spectralaxis.unit).

   The statistics window has been extended to include some alpha trimmed
   means in the extended statistics option.

   The loading of spectra using SSAP downloads no longer blocks the
   interface. The previous behaviour was a bug.

   Support for asynchronous calls from SAMP has been improved.

   3.9-3
   =====

   Table spectra sent via SAMP will now preserve the selected columns
   for coordinates, data and errors. Previously the first three columns
   were always selected.

   The line identifier plot configuration options controlling the addition
   of the id name as a prefix or suffix are now saved between sessions.

   A bug in the plot configuration for displaying dual sideband line
   identifiers has been fixed. Previously matching lines from the other
   sideband where always shown, regardless of the initial setting.

   A bug when reading back spectra saved as part of a stack has been fixed.
   Previously when spectra which were really n-dimensional but with only
   one non-trivial dimension where read back the first axis of the
   WCS was used as the spectral axis, regardless of whether this was
   correct or not.

   The locale used by SPLAT is now fixed to POSIX, this means that all
   numbers should be entered using decimal notation.

   3.9-2
   =====

   The Sesame name resolution service is now the default for SSAP VO queries.

Nanahope release
 ----------------

   3.9-1
   =====

   Spectra transmitted using the SAMP and deprecated PLASTIC protocol will now
   only be FITS or VO tables. 1D FITS spectra will no longer be generated.

   3.9-0
   =====

   SPLAT has been updated to use SAMP for interoperability with other
   desktop applications. It is still possible to use PLASTIC, but that
   protocol is now deprecated. See the main documentation for more about
   these changes.

   When opening NDF spectra with redundant axes the position of the
   redundant axes may be reported in the synopsis. This will typically
   be the position on the sky that the spectrum occupied.

   SSAP query failures are now reported in more detail.

   The offsets applied to spectra during display can now be derived from an
   expression, rather than just using an order with a fixed offset. The
   way that line identifiers are handled when applying offsets is also
   changed. This should stop excessive data limits being used when most
   line identifiers are not displayed.

   A bug parsing the names of remotely downloaded spectra has been fixed.
   This should make guessing the file types more robust and support
   compressed sources.

   SSAP servers that do not return any results will now not be shown in the
   server response table.

   3.8-9
   =====

   When displaying dual sideband spectra, line identifiers can now be drawn
   for both sidebands, not just the current one.

   Series of spectra displayed in a single plot can now be offset from
   each other using artificial baselines for easier inspections. The
   ordering of the offsets can be determined by evaluating an expression
   based on the FITS card values in the spectra. This can include the
   evaluation of dates and times.

   The VO registry interface has been updated to use version 1 access.
   Note that any existing saved lists of SSAP registries will no longer
   be compatible and must be regenerated. This should mean that new services
   will be picked up again.

   A bug calculating UTC from TDB for the epoch of observation in the
   JAC synopsis has been fixed.

   A new toolbox for applying offsets to spectra displayed in the same window
   has been added. This allows the spectra to be displayed stacked above
   each other by a fixed amount. The spectra can be ordered using the
   transformation of a FITS value, so that the shift can be applied in, say,
   date order. Note that the offsets apply to line identifiers as well
   as normal spectra so can be used when labels from different identifiers
   groups are overlaid.

   The filter box has been changed so that rebin is now the default option.

   A  new menu item for removing all line identifiers from a plot has been
   added.

   A fuller description of the items shown in the JAC plot synopsis
   has been added to SUN/243.

   The colours that are automatically selected for spectra will no longer
   include shades of yellow. These tend to be indistinctive on a white
   background.

   The properties used for rendering the current spectrum (line style, width
   colour etc.) can now be saved as the default properties and will persist
   between sessions. Note that the colour of the spectrum will not be re-used
   unless you have switched off automatically colouring.

   Extra controls have been added to the SSAP download dialog. You can
   now clear all the selections and just download data to the stack without
   displaying it.

   Line identifiers can be have the associated spectrum shortname suffixed
   to labels (it is already possible to prefix the shortname) or just have
   the shortname shown as the label.

Lehuakona Release
-----------------


   3.8-8
   =====

   The line profile fits now include error estimates for the fitting
   parameters.

   An error in the derivatives used when fitting the Voigt profile has been
   corrected. This should give closer fits in some cases.

   MIME types from SSAP queries may now include trailing attributes.

   The SSAP query options have been extended to include TIME, FLUXCALIB
   and WAVECALIB.

   The SSAP query options now allow the object name to be passed as part
   of the object, without looking up an RA and Dec. This is suitable
   for searching for solar system objects.

   Saving the result spectrum of binary maths operations to FITS format
   should now work. Previously an invalid FITS file was created.

   The query SSAP server dialog now offers "select all" and "remove
   unselected" options.

   A problem with matching the spectral coordinate system to that of the
   units has been fixed.

   The data unit milliJansky has been added as a known unit for quick
   unit changes.

   3.8-7
   =====

   The cutter tool box now offers simple linear interpolation to replace
   the selected range of values.

   The exception dialog will now always display the error trace, previously
   requesting this sometimes caused the dialog to just close.

   When attempting to overwrite an NDF that is already opened a suitable
   error message is now displayed, rather than an unhelpful report about
   a null exception.

   Printing to postscript should make better use of the available space
   and fix a scaling problem with the encapsulated option.

   3.8-6
   =====

   A new command-line option --debuglevel to control the messages output on
   the terminal has been introduced. By default fewer messages will now
   be seen (especially from the browser window), more can be seen by
   setting a level greater than zero, but that should only be required when
   helping to diagnose a problem.

   The errors of a spectrum can now be plotted as the spectral line, not
   just as error bars.

Humu Release
------------

   3.8-5
   =====

   Two new command-line options have been added, --hub and --exthub.
   These start an internal PLASTIC hub and an external one respectively.
   Note an external hub will persist after SPLAT has been closed down.

   3.8-4
   =====

   When displaying a dual sideband spectrum with the observed band set to LSB
   the axes coordinates for the USB sideband were shown incorrectly. This
   bug has been fixed.

   A bug converting the epoch into UTC, in the absence of a DATE-OBS, has
   been fixed in the synopsis. Previously times were reported in TAI.

   3.8-3
   =====

   Standard IR spectral lines from UKIRT have been added to the built-in
   line identifiers (thanks to Andy Adamson).

   Line identifier labels in text files can now be quoted using single
   or double quotes.

Puana Release
-------------

   3.8-2
   =====

   By default SPLAT searches input spectra for a spectral coordinate system.
   This can lead to unexpected behaviour when attempting to display spectra
   with non-spectral coordinates (by selecting the GRID or PIXEL frames
   in an NDF), so a new command-line flag "--keepcoords" has been introduced
   to inhibit the search for spectral coordinates, and a UI preference
   Options->Find spectral coordinates.

   3.8-1
   =====

   Generated spectra how inherit some of the properties of the parent
   spectrum (line and plotting style).
   Rebinned spectra are now displayed with a histogram style.

   The alignment of sidebands is now not done by default.

   An Interop menu has been added to the SSAP query results controls.
   This allows a table to be transmitted to other applications for
   further analysis.

   The plot spectrum synopsis now includes the number of channels
   (points in the spectrum).

   When changing the DSB sideband the labels now include which sideband
   is the observed and which the image.

   The readout of the spectral coordinate in a plot should now always
   have sufficient precision so that adjacent values can be distinguished.

   Problems displaying spectra sent from GAIA when the plot synopsis is
   enabled (which came out at the wrong size and with the synopsis misplaced)
   should be resolved.

   The synopsis should now be placed at the top-left hand corner of the
   axis for all plot aspect ratios.

   Data units which dimensionally match one of the preset flux values
   will now be identified and shown as the preset value in the data units
   and plot units toolboxes. For instance "(erg/Angstrom)*cm**-2/s" will now
   be recognised as "erg/cm^2/s/Angstrom".

   3.8-0
   =====

   Controls have been added to the statistics toolbox so that the TSYS related
   parameters can be set and inspected.

   3.7-2
   =====

   The FITS headers of all selected spectra can now be viewed and
   printed using actions available in the main window. Only NDFs
   and 1D FITS spectra (not tables) can currently have FITS headers.

   The builtin sub-millimetre line identifiers have been updated to match
   the latest ones used at the JAC.

   3.7-0
   =====

   Experimental support for the SSAP version 1 protocol has been added.
   This includes new band qualifiers (upper and lower spectral range in
   meters) and control of the file format. Older SSAP queries should still
   work.

   3.6-9
   =====

   A new rest frequency can now be selecting using the plot units
   toolbox. The new frequency can be selected by clicking on a position
   in the plot, or a line identifier.

   The TSYS value is now derived from the median effective exposure time
   when a better estimate is not available.

   The alignment of spectra in a plot can now be made to happen via the
   offset coordinate system (when spectral origins are defined), and
   also via the coordinate system of the current spectrum (rather than
   via the WAVE system, this means velocity systems can be aligned directly).

   3.6-8
   =====

   FITS headers are now preserved when creating derived spectra.

   Simple range, mean and standard deviation estimates can now be
   shown for any variance or error values.

   3.6-7
   =====

   When opening 2 or 3D data spectra that do not have valid data
   limits are now automatically removed by default.

   A TSYS value can now be reported by the statistics toolbox. This
   will only work for JCMT ACSIS data. This is the same value as reported in
   the spectral synopsis, but uses the the variance from a region, not the
   whole spectrum.

Hokulei Release
---------------

   3.6-6
   =====

   All the line fitting functions now also report a FWHM value.

   The line identifiers should now correctly take account of velocity
   changes in the rest frame of the observer. The display of line
   identifiers has been changed to remove the _lines postfix and
   to replace all underscores with blanks when also displaying the
   shortname as part of the labels.

   3.6-5
   =====

   The plot coordinate matching option is now switched on by default.
   This option matches different spectral coordinates between spectra
   plotted together (wavelength, frequency, velocity and energy). To
   restore the old behaviour (which is quicker for spectra which are
   all in the same coordinates) just switch this off in any plot window,
   as the preference is preserved between sessions. Previously users
   of SPLAT will retain their existing preference.

   It is now possible to select redshift, a relativistic velocity and
   an optical velocity in the quick change of units associated with
   a plot.

   3.6-4
   =====

   The way that line identifiers are matched to the source velocity
   of a spectrum has been changed. INCOMPATIBILITY: recessional velocities
   are now positive, previously these were negative.

   It is now possible to define source velocities as optical or radio
   velocities, as well as as a beta factor. Support continues for
   relativistic velocities and redshifts.

   3.6-3
   =====

   An optional synopsis figure has been added to each plot. This shows
   some details of the current spectrum, such as it's name, the telescope,
   instrument, object, position of extraction (when used together with GAIA),
   etc.

   The SSAP query has been remodelled so that all queries are performed
   concurrently. This means that a failing service will not block access
   to all the others.

   The quick change of units has been extended to allow a change in standard
   of rest. A option has been added that controls how dual sideband
   spectra are aligned, by default this remains in the same sideband.

   3.6-1
   =====

   The statistics toolbox had an off-by-one difference between the
   selected stats and the individual region stats, giving slightly different
   results. That has been fixed.

   3.6-0
   =====

   All menus are now accessible using keyboard mnemonics. These are indicated
   by an underlined character in the menu name. Pressing the <Alt> (platform
   dependent) key followed by that character should post the menu. Some menu
   items can be then activated by pressing a single character (again
   underlined) or navigated to using the arrow keys.

   Keyboard accelerators have also been assigned to some more useful menu
   items. These can be activated by pressing the <Control> key and the
   designated character, when the keyboard focus is in the associated window
   of the menu item. The accelerator of an item is written next to the item in
   the menu.

   Some one character accelerators have been assigned to plot actions. For
   instance you can now hide any overlay graphics by pressing the `h' key,
   zoom in X by pressing the `=' key etc. Consult the plot help menu for more
   about these bindings.

   When defining ranges (for fitting backgrounds and spectral lines) the
   associated plot window is now brought forward and the cursor is changed.
   Ranges can now be created without any graphical interaction (under these
   circumstances the a range is initially created that covers the range
   between the current axes).

   It is now possible to define a spectral origin. This allows the
   plotting of offset coordinates.

   The axes of a plot should now always be drawn on on the edges, unless
   the option to plot them in the plot interior is selected.

   3.5-8
   =====

   Save and restores some UI defaults for filter toolbox.

   Add new controls for replacing displayed spectrum with processed version
   in the polynomial, filter and interpolate toolboxes. Usability improvement.

   Save order of polynomial as a UI default in polynomial fitting toolbox.

   The splatdisp command now has an extra argument for clearing the plot
   that the spectrum will be displayed in.

   3.5-7
   =====

   Add a filter that rebins a spectrum to reduce its resolution.
   When native NDF support is not available spectra are opened as NDXs.
   NDF/NDX spectra can now also be saved to NDF using NDX support.

   3.5-6
   =====

   When fitting spectral lines of spectra whose coordinate systems run
   high to low, rather than low to high, the widths etc. are now correctly
   reported as positive values.

   3.5-5
   =====

   When deleting spectra in the global list the selection now remains
   set at the next spectrum in the list (rather than selecting the
   first spectrum).

   3.5-4
   =====

   A bug when reading text files that use whitespace column separators,
   other than simple spaces, has been fixed and the previous behaviour
   should be restored.

   The set of automatically chosen colours are now dimmed slightly so that
   they are always distinguishable from overlay graphics elements.

   The percentile autocut now just applies to the data within the X
   range, when the X range is not being autoranged. When autoranged it
   applies to all the data.

   3.5-3
   =====

   An integrated flux option has been added to the statistics toolbox.
   This can be used to estimate the flux in line of a background subtracted
   spectrum.

   3.5-2
   =====

   The use of file type "guessing" has been extended beyond the File->Browse
   dialogue. This can now be selected from the command-line, or from the
   File->Open dialogue. Guessing requires that the spectrum be opened for each
   candidate type, so is intrinsically slower than file extension based
   typing. Remote resources will, in general, be opened using guessing.

   SPLAT has also been extended so that it can now interoperate with
   other VO-enabled desktop tools using the PLASTIC protocol.

   Release 3.5
   ===========

   In this release Starlink SPLAT has been enhanced to access prototype
   spectral data servers (so called SSAP servers) that are being registered on
   the evolving virtual observatory. Using SPLAT it is now possible to make
   queries about a region on the sky and retrieve, display and compare any
   spectra that are available. To signify this development SPLAT is now
   often called SPLAT-VO.

   Comparisons of such spectra are made possible by improvements to the
   Starlink AST library which can transform coordinates between various
   spectral systems (wavelength, frequency, energy and velocity) and between a
   growing number of flux systems (currently flux per unit frequency and per
   unit wavelength). This allows you to view various spectra from differing
   energy domains as a spectral energy distribution.

   Other changes of note in this release:

      - Spectra can now be drawn using point markers of various kinds.

      - A new tool for obtaining statistics about a spectrum, or regions of a
        spectrum has been introduced.

      - A new tool for setting the data units of spectra has been introduced.

      - A new tool for transforming spectra by a redshift or by a flip and or
        translation has been introduced.

      - The grid drawn around the spectra can now be forced to stay within
        the visible region of the plot window. This makes it easier to view
        the spectral data values and coordinates, but at a performance cost.
        Switch on the option "Only display grid axes in visible area" to
        see this in action.

      - Postscript output can now be created in encapsulated form.

      - Graphics printing now provides PNG format too.

      - Dual sideband data now have the coordinates of the second sideband
        shown along the opposing X axis of a plot. It is also possible to
        switch between sidebands.

      - Log spacing can now be switched on from a plot (rather than by finding
        the plot configuration window).

      - Support for data units in the line identifier and simple text formats
        has been added.

      - Support for line identifiers to match against spectra that have data
        units has been added.

      - SED example data can now be loaded from the main Options menu.

      - The data and coordinate units of the current spectrum in a Plot
        can now be modified to preset values quickly.

      - Several new smoothing filters have been introduced - Hanning, Hamming,
        Welch and Barlett.

      - Line identifiers are now also available in the webstart version of SPLAT.

      - Line identifiers that fall within range of a spectrum can now be
        automatically loaded. Other changes allow the positioning to follow
        a spectrum, have the short name shown as a prefix and use horizontal
        orientation for the labels.

      - Spectral coordinates can now have the source velocity specified
        as a redshift. The spectral editing tools now include relativistic
        velocities in their template functions.

      - The motion tracker in plot windows can now report the coordinates
        under the pointer. The default continues to be to report the nearest
        coordinate and data value of the current spectrum.

      - The scale factors used when drawing spectra are now related to
        graphics size. Previously they where related to the spectrum
        coordinates. This makes it easy to control the plot when displaying
        spectra with very different coordinates (like those downloaded from
        the VO), but will cause existing spectra to be re-scaled when new
        spectra are added to a plot.

      - If should now be much faster when re-drawing many spectra that are
        being matching using their spectral coordinates and data units.

      - The handling of errors when plotting spectra with hugely differing
        coordinates should be improved.

      - A long standing problem with graphics corruption between plots has
        been fixed. (When the current spectrum was shared between plots
        some drawing changes effected all plots).

      - A bug that meant that the postscript output of a plot was always
        written to the default directory has been fixed.

      - Serialised spectra stacks now include full coordinate information.

      - Spectra can now be transformed to and from different data units
        (Jy to W/m^2/Hz or erg/cm^2/s/Angstrom etc.).

      - The SDSS spectral wavelength calibration is now understood.

      - The system look and feel is now the platform default. Mac OS X tweaks
        are enabled on that platform.

      - Data units are supported when editing and creating new spectra
        (polynomial and line fits).

      - Line identifiers can now have vertical lines drawn so show the
        position more accurately.

      - An integrated flux is now reported as part of the quick line fitting.

      - The generate interpolated lines toolbox now includes controls for
        drawing an interpolated line (avoids use of "Graphics" menu in
        the plot window).

      - The flip/shift toolbox now has a "line visitor" tool. This allows a
        series of coordinate positions (lines) and, optionally, an associated
        spectrum to displayed, one-by-one, and be re-visited simply.

      - The flip/shift toolbox will now work with up to 5 decimal places, so
        that redshifts may be applied with higher accuracy.
<|MERGE_RESOLUTION|>--- conflicted
+++ resolved
@@ -1,14 +1,10 @@
 1 Starlink SPLAT news.
 
-<<<<<<< HEAD
-   A bug extracting the lines from 2D input data has been fixed. Previously
+   3.15
+   ========
+   - A bug extracting the lines from 2D input data has been fixed. Previously
    this was completely broken and only the first line was extracted and
    repeated for each other line.
-
-
-=======
-   3.15
-   ========
    - support for SDSS spectra
    - SAMP - now it's also possible to send coordinates to SPLAT SSAP or ObsCore browsers
    - SAMP - option to receive result tables
@@ -16,7 +12,7 @@
    - option to collapse/extract 2/3D Spectra coming from SSAP or ObsCore 
    - improved Datalink and timeseries processing
    - added splat icon to plots, iwhen clicked brings main window to front
-   - bugfixes
+   - several bugfixes
 
    3.14-1
    ========
@@ -59,7 +55,6 @@
    - correction of Obscore simple search interface
    - added data product type option to obscore simple search (allow timeseries or spectra)
     
->>>>>>> 7a787e06
    3.11-4
    ======
 
